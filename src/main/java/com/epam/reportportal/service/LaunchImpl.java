/*
 * Copyright 2019 EPAM Systems
 *
 * Licensed under the Apache License, Version 2.0 (the "License");
 * you may not use this file except in compliance with the License.
 * You may obtain a copy of the License at
 *
 * http://www.apache.org/licenses/LICENSE-2.0
 *
 * Unless required by applicable law or agreed to in writing, software
 * distributed under the License is distributed on an "AS IS" BASIS,
 * WITHOUT WARRANTIES OR CONDITIONS OF ANY KIND, either express or implied.
 * See the License for the specific language governing permissions and
 * limitations under the License.
 */
package com.epam.reportportal.service;

import com.epam.reportportal.aspect.StepAspect;
import com.epam.reportportal.exception.InternalReportPortalClientException;
import com.epam.reportportal.exception.ReportPortalException;
import com.epam.reportportal.listeners.ItemStatus;
import com.epam.reportportal.listeners.ListenerParameters;
import com.epam.reportportal.service.statistics.StatisticsService;
import com.epam.reportportal.utils.RetryWithDelay;
import com.epam.reportportal.utils.properties.DefaultProperties;
import com.epam.ta.reportportal.ws.model.*;
import com.epam.ta.reportportal.ws.model.attribute.ItemAttributesRQ;
import com.epam.ta.reportportal.ws.model.item.ItemCreatedRS;
import com.epam.ta.reportportal.ws.model.launch.StartLaunchRQ;
import com.epam.ta.reportportal.ws.model.launch.StartLaunchRS;
import com.google.common.cache.CacheBuilder;
import com.google.common.cache.CacheLoader;
import com.google.common.cache.LoadingCache;
import io.reactivex.*;
import io.reactivex.functions.Consumer;
import io.reactivex.functions.Function;
import io.reactivex.functions.Predicate;
import io.reactivex.schedulers.Schedulers;

import javax.annotation.Nonnull;
import java.util.Collections;
import java.util.List;
import java.util.Map;
import java.util.concurrent.ConcurrentHashMap;
import java.util.concurrent.CopyOnWriteArrayList;
import java.util.concurrent.ExecutorService;
import java.util.concurrent.TimeUnit;

import static com.epam.reportportal.service.LoggingCallback.*;
import static com.epam.reportportal.utils.SubscriptionUtils.*;
import static com.google.common.collect.Lists.newArrayList;
import static java.util.Objects.requireNonNull;

/**
 * @author Andrei Varabyeu
 */
public class LaunchImpl extends Launch {

	private static final Map<ExecutorService, Scheduler> SCHEDULERS = new ConcurrentHashMap<>();

	private static final Function<ItemCreatedRS, String> TO_ID = EntryCreatedAsyncRS::getId;
	private static final Consumer<StartLaunchRS> LAUNCH_SUCCESS_CONSUMER = rs -> {
		logCreated("launch").accept(rs);
		System.setProperty("rp.launch.id", String.valueOf(rs.getId()));
	};

	private static final int DEFAULT_RETRY_COUNT = 5;
	private static final int DEFAULT_RETRY_TIMEOUT = 2;

	private static final int ITEM_FINISH_MAX_RETRIES = 10;
	private static final int ITEM_FINISH_RETRY_TIMEOUT = 10;

	private static final Predicate<Throwable> INTERNAL_CLIENT_EXCEPTION_PREDICATE = throwable -> throwable instanceof InternalReportPortalClientException;
	private static final Predicate<Throwable> TEST_ITEM_FINISH_RETRY_PREDICATE = throwable -> (throwable instanceof ReportPortalException
			&& ErrorType.FINISH_ITEM_NOT_ALLOWED.equals(((ReportPortalException) throwable).getError().getErrorType()))
			|| INTERNAL_CLIENT_EXCEPTION_PREDICATE.test(throwable);

	private static final RetryWithDelay DEFAULT_REQUEST_RETRY = new RetryWithDelay(INTERNAL_CLIENT_EXCEPTION_PREDICATE,
			DEFAULT_RETRY_COUNT,
			TimeUnit.SECONDS.toMillis(DEFAULT_RETRY_TIMEOUT)
	);
	private static final RetryWithDelay TEST_ITEM_FINISH_REQUEST_RETRY = new RetryWithDelay(TEST_ITEM_FINISH_RETRY_PREDICATE,
			ITEM_FINISH_MAX_RETRIES,
			TimeUnit.SECONDS.toMillis(ITEM_FINISH_RETRY_TIMEOUT)
	);

<<<<<<< HEAD
=======
	/**
	 * @deprecated use {@link Launch#NOT_ISSUE}
	 */
	@Deprecated
	public static final String NOT_ISSUE = "NOT_ISSUE";

>>>>>>> 9dc914b2
	public static final String CUSTOM_AGENT = "CUSTOM";

	/**
	 * REST Client
	 */
	private final ReportPortalClient rpClient;

	/**
	 * Messages queue to track items execution order
	 */
	protected final LoadingCache<Maybe<String>, LaunchImpl.TreeItem> QUEUE = CacheBuilder.newBuilder()
			.build(new CacheLoader<Maybe<String>, LaunchImpl.TreeItem>() {
				@Override
				public LaunchImpl.TreeItem load(@Nonnull Maybe<String> key) {
					return new LaunchImpl.TreeItem();
				}
			});

	protected final Maybe<String> launch;
	private final ExecutorService executor;
	private final Scheduler scheduler;
	private final StatisticsService statisticsService;
	private final StartLaunchRQ startRq;

	protected LaunchImpl(@Nonnull final ReportPortalClient reportPortalClient, @Nonnull final ListenerParameters parameters,
			@Nonnull final StartLaunchRQ rq, @Nonnull final ExecutorService executorService) {
		super(parameters);
		rpClient = requireNonNull(reportPortalClient, "RestEndpoint shouldn't be NULL");
		requireNonNull(parameters, "Parameters shouldn't be NULL");
		executor = requireNonNull(executorService);
		scheduler = createScheduler(executor);
		statisticsService = new StatisticsService(parameters);
		startRq = rq;

		LOGGER.info("Rerun: {}", parameters.isRerun());

		launch = Maybe.create((MaybeOnSubscribe<String>) emitter -> {

			Maybe<StartLaunchRS> launchPromise = Maybe.defer(() -> rpClient.startLaunch(rq)
					.retry(DEFAULT_REQUEST_RETRY)
					.doOnSuccess(LAUNCH_SUCCESS_CONSUMER)
					.doOnError(LOG_ERROR)).subscribeOn(getScheduler()).cache();

			launchPromise.subscribe(rs -> emitter.onSuccess(rs.getId()), t -> {
				LOG_ERROR.accept(t);
				emitter.onComplete();
			});
		}).cache();
	}

	protected LaunchImpl(@Nonnull final ReportPortalClient reportPortalClient, @Nonnull final ListenerParameters parameters,
			@Nonnull final Maybe<String> launchMaybe, @Nonnull final ExecutorService executorService) {
		super(parameters);
		rpClient = requireNonNull(reportPortalClient, "RestEndpoint shouldn't be NULL");
		requireNonNull(parameters, "Parameters shouldn't be NULL");
		executor = requireNonNull(executorService);
		scheduler = createScheduler(executor);
		statisticsService = new StatisticsService(parameters);
		startRq = emptyStartLaunchForAnalytics();

		LOGGER.info("Rerun: {}", parameters.isRerun());
		launch = launchMaybe.cache();
	}

	private static StartLaunchRQ emptyStartLaunchForAnalytics() {
		StartLaunchRQ result = new StartLaunchRQ();
		result.setAttributes(Collections.singleton(new ItemAttributesRQ(DefaultProperties.AGENT.getName(), CUSTOM_AGENT, true)));
		return result;
	}

	protected Scheduler createScheduler(ExecutorService executorService) {
		return SCHEDULERS.computeIfAbsent(executorService, Schedulers::from);
	}

	/**
	 * Returns a current executor which is used to process launch events such as requests and responses.
	 *
	 * @return an {@link ExecutorService}
	 */
	public ExecutorService getExecutor() {
		return executor;
	}

	/**
	 * Returns a current {@link Scheduler} which is used to process launch events such as requests and responses.
	 *
	 * @return an {@link Scheduler}
	 */
	public Scheduler getScheduler() {
		return scheduler;
	}

	StatisticsService getAnalyticsService() {
		return statisticsService;
	}

	/**
	 * Starts launch in ReportPortal. Does NOT starts the same launch twice
	 *
	 * @return Launch ID promise
	 */
	public Maybe<String> start() {
		launch.subscribe(logMaybeResults("Launch start"));
		LaunchLoggingContext.init(this.launch,
				this.rpClient,
				getScheduler(),
				getParameters()
		);
		getAnalyticsService().sendEvent(launch, startRq);
		return this.launch;
	}

	/**
	 * Finishes launch in ReportPortal. Blocks until all items are reported correctly
	 *
	 * @param rq Finish RQ
	 */
	public void finish(final FinishExecutionRQ rq) {
		QUEUE.getUnchecked(launch).addToQueue(LaunchLoggingContext.complete());
		final Completable finish = Completable.concat(QUEUE.getUnchecked(launch).getChildren())
				.andThen(launch.map(id -> rpClient.finishLaunch(id, rq)
						.retry(DEFAULT_REQUEST_RETRY)
						.doOnSuccess(LOG_SUCCESS)
						.doOnError(LOG_ERROR)
						.blockingGet()))
				.ignoreElement()
				.cache();
		try {
				Throwable error = finish.timeout(getParameters().getReportingTimeout(), TimeUnit.SECONDS).blockingGet();
				if (error != null) {
					LOGGER.error("Unable to finish launch in ReportPortal", error);
				}
		} finally {
			getAnalyticsService().close();
		}
	}

	private static <T> Maybe<T> createErrorResponse(Throwable cause) {
		LOGGER.error(cause.getMessage(), cause);
		return createConstantMaybe(cause);
	}

	private void truncateName(@Nonnull final StartTestItemRQ rq) {
		if(getParameters().isTruncateItemNames()) {
			String name = rq.getName();
			int limit = getParameters().getTruncateItemNamesLimit();
			if(name.length() > limit) {
				String replacement = getParameters().getTruncateItemNamesReplacement();
				rq.setName(name.substring(0, limit - replacement.length()) + replacement);
			}
		}
	}

	/**
	 * Starts new test item in ReportPortal asynchronously (non-blocking)
	 *
	 * @param rq Start RQ
	 * @return Test Item ID promise
	 */
	public Maybe<String> startTestItem(final StartTestItemRQ rq) {
		if (rq == null) {
			/*
			 * This usually happens when we have a bug inside an agent or supported framework. But in any case we shouldn't rise an exception,
			 * since we are reporting tool and our problems	should not fail launches.
			 */
			return createErrorResponse(new NullPointerException("StartTestItemRQ should not be null"));
		}
		truncateName(rq);

		Maybe<String> item = launch.flatMap((Function<String, Maybe<String>>) launchId -> {
			rq.setLaunchUuid(launchId);
			return rpClient.startTestItem(rq).retry(DEFAULT_REQUEST_RETRY).doOnSuccess(logCreated("item")).map(TO_ID);
		}).cache();

		item.subscribeOn(getScheduler()).subscribe(logMaybeResults("Start test item"));
		QUEUE.getUnchecked(item).addToQueue(item.ignoreElement().onErrorComplete());
		LoggingContext.init(launch, item, rpClient, getScheduler(), getParameters());

		getStepReporter().setParent(item);
		StepAspect.setParentId(item);

		return item;
	}

	public Maybe<String> startTestItem(final Maybe<String> parentId, final Maybe<String> retryOf, final StartTestItemRQ rq) {
		return retryOf.flatMap((Function<String, Maybe<String>>) s -> startTestItem(parentId, rq)).cache();
	}

	/**
	 * Starts new test item in ReportPortal asynchronously (non-blocking)
	 *
	 * @param rq Start RQ
	 * @return Test Item ID promise
	 */
	public Maybe<String> startTestItem(final Maybe<String> parentId, final StartTestItemRQ rq) {
		if (parentId == null) {
			return startTestItem(rq);
		}
		if (rq == null) {
			/*
			 * This usually happens when we have a bug inside an agent or supported framework. But in any case we shouldn't rise an exception,
			 * since we are reporting tool and our problems	should not fail launches.
			 */
			return createErrorResponse(new NullPointerException("StartTestItemRQ should not be null"));
		}
		truncateName(rq);

		final Maybe<String> item = launch.flatMap((Function<String, Maybe<String>>) lId -> parentId.flatMap((Function<String, MaybeSource<String>>) pId -> {
			rq.setLaunchUuid(lId);
			LOGGER.debug("Starting test item..." + Thread.currentThread().getName());
			Maybe<ItemCreatedRS> result = rpClient.startTestItem(pId, rq);
			result = result.retry(DEFAULT_REQUEST_RETRY);
			result = result.doOnSuccess(logCreated("item"));
			return result.map(TO_ID);
		})).cache();
		item.subscribeOn(getScheduler()).subscribe(logMaybeResults("Start test item"));
		QUEUE.getUnchecked(item).withParent(parentId).addToQueue(item.ignoreElement().onErrorComplete());
		LoggingContext.init(launch, item, rpClient, getScheduler(), getParameters());

		getStepReporter().setParent(item);
		StepAspect.setParentId(item);

		return item;
	}

	/**
	 * Finishes Test Item in ReportPortal. Non-blocking. Schedules finish after success of all child items
	 *
	 * @param item Item UUID promise
	 * @param rq   Finish request
	 * @return a Finish Item response promise
	 */
	public Maybe<OperationCompletionRS> finishTestItem(final Maybe<String> item, final FinishTestItemRQ rq) {
		if (item == null) {
			/*
			 * This usually happens when we have a bug inside an agent or supported framework. But in any case we shouldn't rise an exception,
			 * since we are reporting tool and our problems	should not fail launches.
			 */
			return createErrorResponse(new NullPointerException("ItemID should not be null"));
		}
		if (rq == null) {
			return createErrorResponse(new NullPointerException("FinishTestItemRQ should not be null"));
		}

		if (ItemStatus.SKIPPED.name().equals(rq.getStatus()) && !getParameters().getSkippedAnIssue()) {
			rq.setIssue(Launch.NOT_ISSUE);
		}

		QUEUE.getUnchecked(launch).addToQueue(LoggingContext.complete());

		LaunchImpl.TreeItem treeItem = QUEUE.getIfPresent(item);
		if (null == treeItem) {
			treeItem = new LaunchImpl.TreeItem();
			LOGGER.error("Item {} not found in the cache", item);
		}

		if (getStepReporter().isFailed(item)) {
			rq.setStatus(ItemStatus.FAILED.name());
		}

		//wait for the children to complete
		Maybe<OperationCompletionRS> finishResponse = this.launch.flatMap((Function<String, Maybe<OperationCompletionRS>>) launchId -> item.flatMap(
				(Function<String, Maybe<OperationCompletionRS>>) itemId -> {
					rq.setLaunchUuid(launchId);
					return rpClient.finishTestItem(itemId, rq)
							.retry(TEST_ITEM_FINISH_REQUEST_RETRY)
							.doOnSuccess(LOG_SUCCESS)
							.doOnError(LOG_ERROR);
				})).cache();

		Completable finishCompletion = Completable.concat(treeItem.getChildren())
				.andThen(finishResponse)
				.doAfterTerminate(() -> QUEUE.invalidate(item)) //cleanup children
				.ignoreElement()
				.cache();
		finishCompletion.subscribeOn(getScheduler()).subscribe(logCompletableResults("Finish test item"));
		//find parent and add to its queue
		final Maybe<String> parent = treeItem.getParent();
		if (null != parent) {
			QUEUE.getUnchecked(parent).addToQueue(finishCompletion.onErrorComplete());
		} else {
			//seems like this is root item
			QUEUE.getUnchecked(this.launch).addToQueue(finishCompletion.onErrorComplete());
		}

		getStepReporter().removeParent(item);
		StepAspect.removeParentId(item);

		return finishResponse;
	}

	/**
	 * Wrapper around TestItem entity to be able to track parent and children items
	 */
	protected static class TreeItem {
		private volatile Maybe<String> parent;
		private final List<Completable> children = new CopyOnWriteArrayList<>();

		public LaunchImpl.TreeItem withParent(Maybe<String> parent) {
			this.parent = parent;
			return this;
		}

		public LaunchImpl.TreeItem addToQueue(Completable completable) {
			this.children.add(completable);
			return this;
		}

		public List<Completable> getChildren() {
			return newArrayList(this.children);
		}

		public Maybe<String> getParent() {
			return parent;
		}
	}
}<|MERGE_RESOLUTION|>--- conflicted
+++ resolved
@@ -84,15 +84,12 @@
 			TimeUnit.SECONDS.toMillis(ITEM_FINISH_RETRY_TIMEOUT)
 	);
 
-<<<<<<< HEAD
-=======
 	/**
 	 * @deprecated use {@link Launch#NOT_ISSUE}
 	 */
 	@Deprecated
 	public static final String NOT_ISSUE = "NOT_ISSUE";
 
->>>>>>> 9dc914b2
 	public static final String CUSTOM_AGENT = "CUSTOM";
 
 	/**
