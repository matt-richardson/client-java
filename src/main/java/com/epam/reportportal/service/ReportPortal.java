--- conflicted
+++ resolved
@@ -140,13 +140,8 @@
 	 *
 	 * @param logSupplier Log supplier. Converts current Item ID to the {@link SaveLogRQ} object
 	 */
-<<<<<<< HEAD
-	public static boolean emitLog(com.google.common.base.Function<Long, SaveLogRQ> logSupplier) {
+	public static boolean emitLog(com.google.common.base.Function<String, SaveLogRQ> logSupplier) {
 		final LoggingContext loggingContext = LoggingContext.CONTEXT_THREAD_LOCAL.get().peek();
-=======
-	public static boolean emitLog(com.google.common.base.Function<String, SaveLogRQ> logSupplier) {
-		final LoggingContext loggingContext = LoggingContext.CONTEXT_THREAD_LOCAL.get();
->>>>>>> ecd94158
 		if (null != loggingContext) {
 			loggingContext.emit(logSupplier);
 			return true;
