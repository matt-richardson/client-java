--- conflicted
+++ resolved
@@ -15,12 +15,7 @@
  */
 package com.epam.reportportal.utils;
 
-<<<<<<< HEAD
-=======
 import com.epam.reportportal.exception.InternalReportPortalClientException;
-import com.epam.reportportal.restendpoint.http.IOUtils;
-import com.epam.reportportal.service.ReportPortal;
->>>>>>> bc3c07ed
 import com.google.common.io.Resources;
 import org.slf4j.Logger;
 import org.slf4j.LoggerFactory;
@@ -47,15 +42,9 @@
 			trustStore.load(is, password.toCharArray());
 			return trustStore;
 		} catch (Exception e) {
-<<<<<<< HEAD
-			throw new RuntimeException("Unable to load trust store", e);
-=======
 			String error = "Unable to load trust store";
 			LOGGER.error(error, e);
 			throw new InternalReportPortalClientException(error, e);
-		} finally {
-			IOUtils.closeQuietly(is);
->>>>>>> bc3c07ed
 		}
 	}
 }