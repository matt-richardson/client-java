/*
 *  Copyright 2021 EPAM Systems
 *
 *  Licensed under the Apache License, Version 2.0 (the "License");
 *  you may not use this file except in compliance with the License.
 *  You may obtain a copy of the License at
 *
 *  http://www.apache.org/licenses/LICENSE-2.0
 *
 *  Unless required by applicable law or agreed to in writing, software
 *  distributed under the License is distributed on an "AS IS" BASIS,
 *  WITHOUT WARRANTIES OR CONDITIONS OF ANY KIND, either express or implied.
 *  See the License for the specific language governing permissions and
 *  limitations under the License.
 */
<<<<<<< HEAD
apply plugin: 'java-library'

project.ext.releaseMode = project.hasProperty('releaseMode')
def branch = releaseMode ? '5.0.0' : 'develop'
apply from: "https://raw.githubusercontent.com/reportportal/gradle-scripts/$branch/release-commons.gradle"

sourceCompatibility = JavaVersion.VERSION_1_8
targetCompatibility = JavaVersion.VERSION_1_8
compileTestJava.options.encoding = "UTF-8"
=======

apply plugin: 'java'

apply from: "${project.scripts_url}/${project.scripts_branch}/build-quality.gradle"
apply from: "${project.scripts_url}/${project.scripts_branch}/release-fat.gradle"
apply from: "${project.scripts_url}/${project.scripts_branch}/signing.gradle"
apply from: "${project.scripts_url}/${project.scripts_branch}/jacoco.gradle"

project.ext.limits = [
        'instruction': 70,
        'branch'     : 53,
        'line'       : 70,
        'complexity' : 60,
        'method'     : 65,
        'class'      : 90
]

sourceCompatibility = JavaVersion.VERSION_1_8
targetCompatibility = JavaVersion.VERSION_1_8
>>>>>>> 9dc914b2

repositories {
    mavenCentral()
    maven { url "https://jitpack.io" }
}

<<<<<<< HEAD
project.ext.githubUserName = project.hasProperty('githubUserName') ? githubUserName : ""
project.ext.githubToken = project.hasProperty('githubToken') ? githubToken : ""

publishing {
    repositories {
        maven {
            name = "JUnit5 GitHub Packages"
            url = uri("https://maven.pkg.github.com/reportportal/client-java")
            credentials {
                username = githubUserName
                password = githubToken
            }
        }
    }
}

processResources {
    filesMatching('client.properties') {
        expand(project.properties)
=======
sourceSets {
    main {
        compileClasspath += configurations.shadow
        runtimeClasspath += configurations.shadow
    }
    test {
        compileClasspath += configurations.shadow
        runtimeClasspath += configurations.shadow
    }
}

shadowJar {

    dependencies {
        include(dependency('com.epam.reportportal:restendpoint'))
        include(dependency('org.apache.httpcomponents:httpclient'))
        include(dependency('org.apache.httpcomponents:httpmime'))
        include(dependency('org.apache.httpcomponents:httpcore'))
        include(dependency('commons-logging:commons-logging'))
        include(dependency('com.google.guava:guava'))
>>>>>>> 9dc914b2
    }
}

dependencies {
    api 'com.epam.reportportal:commons-model:5.0.0'
    api 'io.reactivex.rxjava2:rxjava:2.2.10'
    api 'com.google.code.findbugs:jsr305:3.0.2'
    api 'com.google.guava:guava:30.1-android'
    api "com.squareup.retrofit2:retrofit:${project.retrofit_version}"
    implementation "com.squareup.retrofit2:converter-scalars:${project.retrofit_version}"
    implementation "com.squareup.retrofit2:converter-jackson:${project.retrofit_version}"
    implementation "com.squareup.retrofit2:adapter-rxjava2:${project.retrofit_version}"
    implementation 'com.squareup.okhttp3:logging-interceptor:3.14.9'

    api "org.aspectj:aspectjrt:${project.aspectj_version}"
    implementation "org.aspectj:aspectjweaver:${project.aspectj_version}"

    api 'org.apache.tika:tika-core:1.19' // newer tika versions break Android compatibility, so deprecated
    implementation 'org.slf4j:slf4j-api:1.7.25'

    testImplementation("org.junit.platform:junit-platform-runner:${project.junit_runner_version}") {
        exclude module: 'junit'
    }
    testImplementation "org.junit.jupiter:junit-jupiter-api:${project.junit_version}"
    testImplementation "org.junit.jupiter:junit-jupiter-params:${project.junit_version}"
    testImplementation "org.junit.jupiter:junit-jupiter-engine:${project.junit_version}"

    testImplementation 'org.hamcrest:hamcrest-core:2.2'
    testImplementation "org.mockito:mockito-core:${project.mockito_version}"
    testImplementation "org.mockito:mockito-junit-jupiter:${project.mockito_version}"
    testImplementation 'ch.qos.logback:logback-classic:1.2.3'
    testImplementation('org.awaitility:awaitility:4.0.2') {
        exclude group: 'org.hamcrest'
    }
    testImplementation 'org.apache.commons:commons-io:1.3.2'
    testImplementation 'com.github.reportportal:agent-java-test-utils:3d4d206'
}

test {
    useJUnitPlatform()
    systemProperty("file.encoding", "utf-8")
    forkEvery(1)
    maxParallelForks(5)
    outputs.upToDateWhen { false }
}

wrapper {
    gradleVersion = '5.4.1'
}

<<<<<<< HEAD
release {
    git {
        requireBranch = 'retrofit'
    }
}

def releaseDependencies = [bintrayUpload, publish]
releaseDependencies.addAll(afterReleaseBuild.getDependsOn())
afterReleaseBuild.setDependsOn(releaseDependencies)
=======
processResources {
    filesMatching('client.properties') {
        expand(project.properties)
    }
}

build.dependsOn jacocoTestReport
>>>>>>> 9dc914b2
<|MERGE_RESOLUTION|>--- conflicted
+++ resolved
@@ -13,19 +13,8 @@
  *  See the License for the specific language governing permissions and
  *  limitations under the License.
  */
-<<<<<<< HEAD
+
 apply plugin: 'java-library'
-
-project.ext.releaseMode = project.hasProperty('releaseMode')
-def branch = releaseMode ? '5.0.0' : 'develop'
-apply from: "https://raw.githubusercontent.com/reportportal/gradle-scripts/$branch/release-commons.gradle"
-
-sourceCompatibility = JavaVersion.VERSION_1_8
-targetCompatibility = JavaVersion.VERSION_1_8
-compileTestJava.options.encoding = "UTF-8"
-=======
-
-apply plugin: 'java'
 
 apply from: "${project.scripts_url}/${project.scripts_branch}/build-quality.gradle"
 apply from: "${project.scripts_url}/${project.scripts_branch}/release-fat.gradle"
@@ -43,56 +32,10 @@
 
 sourceCompatibility = JavaVersion.VERSION_1_8
 targetCompatibility = JavaVersion.VERSION_1_8
->>>>>>> 9dc914b2
 
 repositories {
     mavenCentral()
     maven { url "https://jitpack.io" }
-}
-
-<<<<<<< HEAD
-project.ext.githubUserName = project.hasProperty('githubUserName') ? githubUserName : ""
-project.ext.githubToken = project.hasProperty('githubToken') ? githubToken : ""
-
-publishing {
-    repositories {
-        maven {
-            name = "JUnit5 GitHub Packages"
-            url = uri("https://maven.pkg.github.com/reportportal/client-java")
-            credentials {
-                username = githubUserName
-                password = githubToken
-            }
-        }
-    }
-}
-
-processResources {
-    filesMatching('client.properties') {
-        expand(project.properties)
-=======
-sourceSets {
-    main {
-        compileClasspath += configurations.shadow
-        runtimeClasspath += configurations.shadow
-    }
-    test {
-        compileClasspath += configurations.shadow
-        runtimeClasspath += configurations.shadow
-    }
-}
-
-shadowJar {
-
-    dependencies {
-        include(dependency('com.epam.reportportal:restendpoint'))
-        include(dependency('org.apache.httpcomponents:httpclient'))
-        include(dependency('org.apache.httpcomponents:httpmime'))
-        include(dependency('org.apache.httpcomponents:httpcore'))
-        include(dependency('commons-logging:commons-logging'))
-        include(dependency('com.google.guava:guava'))
->>>>>>> 9dc914b2
-    }
 }
 
 dependencies {
@@ -109,7 +52,7 @@
     api "org.aspectj:aspectjrt:${project.aspectj_version}"
     implementation "org.aspectj:aspectjweaver:${project.aspectj_version}"
 
-    api 'org.apache.tika:tika-core:1.19' // newer tika versions break Android compatibility, so deprecated
+    api 'org.apache.tika:tika-core:1.12' // newer tika versions break Android compatibility, so deprecated
     implementation 'org.slf4j:slf4j-api:1.7.25'
 
     testImplementation("org.junit.platform:junit-platform-runner:${project.junit_runner_version}") {
@@ -142,22 +85,16 @@
     gradleVersion = '5.4.1'
 }
 
-<<<<<<< HEAD
 release {
     git {
         requireBranch = 'retrofit'
     }
 }
 
-def releaseDependencies = [bintrayUpload, publish]
-releaseDependencies.addAll(afterReleaseBuild.getDependsOn())
-afterReleaseBuild.setDependsOn(releaseDependencies)
-=======
 processResources {
     filesMatching('client.properties') {
         expand(project.properties)
     }
 }
 
-build.dependsOn jacocoTestReport
->>>>>>> 9dc914b2
+build.dependsOn jacocoTestReport