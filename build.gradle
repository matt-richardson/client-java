plugins {
    id 'net.researchgate.release' version '2.4.1'
    id "com.jfrog.bintray" version "1.7"
    id 'com.github.johnrengelman.shadow' version '2.0.1'

}
apply plugin: 'java'
apply plugin: 'maven-publish'


sourceCompatibility = 1.6
targetCompatibility = 1.6

description = 'EPAM Report portal. Client'

repositories {
    jcenter()
    mavenLocal()
    maven { url "http://dl.bintray.com/epam/reportportal" }
    maven { url "https://jitpack.io" }
}

sourceSets {
    main {
        compileClasspath += configurations.shadow
        runtimeClasspath += configurations.shadow
    }
    test {
        compileClasspath += configurations.shadow
        runtimeClasspath += configurations.shadow
    }
}

//configurations.shadow.extendsFrom(configurations.runtime)

shadowJar {
//    configurations = [project.configurations.runtime]

    dependencies {
        include(dependency('com.epam.reportportal:restendpoint'))
        include(dependency('org.apache.httpcomponents:httpclient'))
        include(dependency('org.apache.httpcomponents:httpmime'))
        include(dependency('org.apache.httpcomponents:httpcore'))
        include(dependency('commons-logging:commons-logging'))
        include(dependency('com.google.guava:guava'))
        include(dependency('org.jooq:joor-java-6'))

    }
    classifier = null
    relocate 'org.apache.http', 'rp.org.apache.http'
    relocate 'com.google.common', 'rp.com.google.common'
    relocate 'org.apache.commons.logging', 'rp.org.apache.commons.logging'
}

dependencies {

//    compile 'com.epam.reportportal:commons-model:3.0.0'
<<<<<<< HEAD
    compile 'com.github.reportportal:commons-model:5e2f132'
    compile 'com.google.guava:guava:20.0'
    compile 'com.epam.reportportal:restendpoint:0.2.8'
    compile 'org.jooq:joor-java-6:0.9.7'

    shadow "org.aspectj:aspectjweaver:1.9.2"
    shadow "org.aspectj:aspectjrt:1.9.2"
    
=======
    compile 'com.github.reportportal:commons-model:d157752'
    compile 'com.google.guava:guava:20.0'
    compile 'com.epam.reportportal:restendpoint:0.2.8'
>>>>>>> ecd94158
    shadow 'com.fasterxml.jackson.core:jackson-databind:2.8.10'
    shadow 'com.fasterxml.jackson.core:jackson-annotations:2.8.10'
    shadow 'io.reactivex.rxjava2:rxjava:2.1.16'
    shadow 'org.apache.tika:tika-core:1.4'
    shadow 'org.slf4j:slf4j-api:1.7.25'

    testCompile 'junit:junit:4.12'
    testCompile 'org.mockito:mockito-all:2.0.2-beta'
    testCompile 'org.hamcrest:hamcrest-all:1.3'
}

test.useTestNG()
test.maxParallelForks = 1

task wrapper(type: Wrapper) {
    gradleVersion = '3.1'
}


task sourcesJar(type: Jar, dependsOn: classes) {
    classifier = 'sources'
    from sourceSets.main.allSource
}

task javadocJar(type: Jar, dependsOn: javadoc) {
    classifier = 'javadoc'
    from javadoc.destinationDir
}

javadoc() {
    failOnError = false
}


artifacts {
    archives sourcesJar
    archives javadocJar
    archives shadowJar
}

publishing {
    publications {
        shadow(MavenPublication) { publication ->
            project.shadow.component(publication)
//
//
//            artifact project.tasks.shadowJar
            artifact project.tasks.javadocJar
            artifact project.tasks.sourcesJar

            pom.withXml {
                def root = asNode()
                root.dependencies.'*'.findAll() {
                    it.scope.text() == 'runtime' && project.configurations.shadow.allDependencies.find { dep ->
                        dep.name == it.artifactId.text()
                    }
                }.each() {
                    it.scope*.value = 'compile'
                }
            }

            groupId 'com.epam.reportportal'
            artifactId "$project.name"

        }
    }
}

bintray {
    user = project.hasProperty('bintrayUser') ? project.property('bintrayUser') : System.getenv('BINTRAY_USER')
    key = project.hasProperty('bintrayApiKey') ? project.property('bintrayApiKey') : System.getenv('BINTRAY_API_KEY')
    publications = ['shadow']
    publish = true
    pkg {
        repo = 'reportportal'
        name = "$project.name"
        desc = "$project.description"
        websiteUrl = 'https://reportportal.github.io/'
        issueTrackerUrl = "https://github.com/reportportal/$project.name/issues"
        vcsUrl = "https://github.com/reportportal/$project.name"
        githubRepo = "reportportal/$project.name"
        githubReleaseNotesFile = 'CHANGELOG.md'

        userOrg = 'epam'
        licenses = ['Apache-2.0']
    }
}
afterReleaseBuild.dependsOn bintrayUpload<|MERGE_RESOLUTION|>--- conflicted
+++ resolved
@@ -55,8 +55,7 @@
 dependencies {
 
 //    compile 'com.epam.reportportal:commons-model:3.0.0'
-<<<<<<< HEAD
-    compile 'com.github.reportportal:commons-model:5e2f132'
+    compile 'com.github.reportportal:commons-model:1d72a05'
     compile 'com.google.guava:guava:20.0'
     compile 'com.epam.reportportal:restendpoint:0.2.8'
     compile 'org.jooq:joor-java-6:0.9.7'
@@ -64,11 +63,6 @@
     shadow "org.aspectj:aspectjweaver:1.9.2"
     shadow "org.aspectj:aspectjrt:1.9.2"
     
-=======
-    compile 'com.github.reportportal:commons-model:d157752'
-    compile 'com.google.guava:guava:20.0'
-    compile 'com.epam.reportportal:restendpoint:0.2.8'
->>>>>>> ecd94158
     shadow 'com.fasterxml.jackson.core:jackson-databind:2.8.10'
     shadow 'com.fasterxml.jackson.core:jackson-annotations:2.8.10'
     shadow 'io.reactivex.rxjava2:rxjava:2.1.16'
