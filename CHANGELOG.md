--- conflicted
+++ resolved
@@ -1,8 +1,6 @@
 # Changelog
 
 ## [Unreleased]
-
-## [5.0.21]
 ### Changed
 - UniqueID annotation deprecated
 - It's now possible to assign Attributes annotation on classes
@@ -14,12 +12,13 @@
 - Apache Tika version degraded on 1.19 for Android compatibility
 - Common Jackson ObjectMapper moved to HttpRequestUtils class
 - try-catch refactoring in `ReportPortal.Builder` class to get better stack traces
-<<<<<<< HEAD
 - Introducing "Retrofit 2" as RP client
-=======
+
+## [5.0.21]
+### Changed
+- try-catch refactoring in `ReportPortal.Builder` class to get better stack traces
 ### Added
 - `rp.rx.buffer.size` property handling
->>>>>>> 5a786f27
 
 ## [5.0.18]
 ### Added
